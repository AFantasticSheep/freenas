--- conflicted
+++ resolved
@@ -37,15 +37,6 @@
 .include <bsd.port.pre.mk>
 
 do-build:
-<<<<<<< HEAD
-	${MAKE} -C ${WRKSRC}/extract-tarball   obj
-	${MAKE} -C ${WRKSRC}/extract-tarball  all
-	${MAKE} -C ${WRKSRC}/fix_ea obj
-	${MAKE} -C ${WRKSRC}/fix_ea all
-=======
-	${MAKE} -C ${WRKSRC}/freenas-sysctl obj
-	${MAKE} -C ${WRKSRC}/freenas-sysctl all
->>>>>>> ac6575b9
 	${MAKE} -C ${WRKSRC}/winacl   obj
 	${MAKE} -C ${WRKSRC}/winacl  all
 
