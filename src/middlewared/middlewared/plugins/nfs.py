--- conflicted
+++ resolved
@@ -10,12 +10,8 @@
 from middlewared.common.attachment import FSAttachmentDelegate
 from middlewared.schema import accepts, Bool, Dict, Dir, Int, IPAddr, List, Patch, Str
 from middlewared.validators import Range
-<<<<<<< HEAD
-from middlewared.service import private, CRUDService, SystemServiceService, ValidationErrors
+from middlewared.service import private, CRUDService, SystemServiceService, ValidationError, ValidationErrors
 import middlewared.sqlalchemy as sa
-=======
-from middlewared.service import private, CRUDService, SystemServiceService, ValidationError, ValidationErrors
->>>>>>> 2f88fb41
 from middlewared.utils.asyncio_ import asyncio_map
 from middlewared.utils.path import is_child
 
@@ -147,12 +143,11 @@
                         "domain"
                     )
 
-<<<<<<< HEAD
         bindip_choices = await self.bindip_choices()
         for i, bindip in enumerate(new['bindip']):
             if bindip not in bindip_choices:
                 verrors.add(f'nfs_update.bindip.{i}', 'Please provide a valid ip address')
-=======
+
         if new["v4"] and new["v4_krb"] and await self.middleware.call('activedirectory.get_state') != "DISABLED":
             """
             In environments with kerberized NFSv4 enabled, we need to tell winbindd to not prefix
@@ -174,7 +169,6 @@
             )
             await self.middleware.call('etc.generate', 'smb')
             await self.middleware.call('service.reload', 'cifs')
->>>>>>> 2f88fb41
 
         if not new["v4"] and new["v4_v3owner"]:
             verrors.add("nfs_update.v4_v3owner", "This option requires enabling NFSv4")
