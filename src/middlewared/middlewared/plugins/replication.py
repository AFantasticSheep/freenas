--- conflicted
+++ resolved
@@ -140,36 +140,8 @@
         )
     )
     async def do_create(self, data):
-<<<<<<< HEAD
         verrors = ValidationErrors()
         verrors.add_child("replication_create", await self._validate(data))
-=======
-
-        remote_hostname = data.get('remote_hostname')
-        remote_dedicated_user = data.get('remote_dedicateduser')
-        remote_port = data.get('remote_port')
-        remote_https = data.pop('remote_https', False)
-        remote_token = data.get('remote_token')
-        remote_mode = data.get('remote_mode')
-
-        verrors, data, repl_remote_dict = await self.validate_data(data, 'replication_create')
-
-        if remote_mode == 'SEMIAUTOMATIC':
-
-            remote_uri = f'ws{"s" if remote_https else ""}://{remote_hostname}:{remote_port}/websocket'
-
-            try:
-                call_data = await self.middleware.run_in_thread(self._semiautomatic_setup, verrors, remote_uri,
-                                                                remote_token, remote_hostname, remote_dedicated_user)
-                if call_data is not None:
-                    repl_remote_dict['ssh_remote_port'] = call_data['ssh_port']
-                    repl_remote_dict['ssh_remote_hostkey'] = call_data['ssh_hostkey']
-            except Exception as e:
-                verrors.add(
-                    'replication_create.remote_token',
-                    f'Failed to connect to remote host {remote_uri} with following exception {e}'
-                )
->>>>>>> 1151b4d3
 
         if verrors:
             raise verrors
@@ -461,13 +433,8 @@
             "public_key": data["public-key"],
         })
         return {
-<<<<<<< HEAD
             "ssh_port": result["port"],
             "ssh_hostkey": result["host_key"],
-        }
-=======
-            'ssh_port': ssh['ssh_tcpport'],
-            'ssh_hostkey': ssh_hostkey,
         }
 
     def _semiautomatic_setup(self, verrors, remote_uri, remote_token, remote_hostname, remote_dedicated_user):
@@ -490,5 +457,4 @@
                 except Exception as e:
                     raise CallError('Failed to set up replication ' + str(e))
                 else:
-                    return call_data
->>>>>>> 1151b4d3
+                    return call_data