--- conflicted
+++ resolved
@@ -1086,7 +1086,6 @@
                     break
                 data['cpu']['temperature'][i] = v[0].value
 
-<<<<<<< HEAD
             if netif is not None:
                 # Interface related statistics
                 data['interfaces'] = {}
@@ -1094,40 +1093,21 @@
                 for iface in netif.list_interfaces().values():
                     for addr in filter(lambda addr: addr.af.name.lower() == 'link', iface.addresses):
                         addr_data = addr.__getstate__(stats=True)
+                        stats_time = time.time()
                         data['interfaces'][iface.name] = {}
                         for k in retrieve_stat_keys:
-                            data['interfaces'][iface.name].update({
+                            traffic_stats = addr_data['stats'][k]
+                            if last_interface_stats.get(iface.name):
+                                traffic_stats = traffic_stats - last_interface_stats[iface.name][k]
+                                traffic_stats = int(
+                                    traffic_stats / (time.time() - last_interface_stats[iface.name]['stats_time'])
+                                )
+                            details_dict = {
                                 k: addr_data['stats'][k],
-                                f'{k}_last': addr_data['stats'][k] - (
-                                    0 if not last_interface_stats else last_interface_stats.get(iface.name, {}).get(k, 0)
-                                )
-                            })
-
-                last_interface_stats = data['interfaces'].copy()
-
-=======
-            # Interface related statistics
-            data['interfaces'] = {}
-            retrieve_stat_keys = ['received_bytes', 'sent_bytes']
-            for iface in netif.list_interfaces().values():
-                for addr in filter(lambda addr: addr.af.name.lower() == 'link', iface.addresses):
-                    addr_data = addr.__getstate__(stats=True)
-                    stats_time = time.time()
-                    data['interfaces'][iface.name] = {}
-                    for k in retrieve_stat_keys:
-                        traffic_stats = addr_data['stats'][k]
-                        if last_interface_stats.get(iface.name):
-                            traffic_stats = traffic_stats - last_interface_stats[iface.name][k]
-                            traffic_stats = int(
-                                traffic_stats / (time.time() - last_interface_stats[iface.name]['stats_time'])
-                            )
-                        details_dict = {
-                            k: addr_data['stats'][k],
-                            f'{k}_rate': traffic_stats,
-                        }
-                        data['interfaces'][iface.name].update(details_dict)
-                    last_interface_stats[iface.name] = {**data['interfaces'][iface.name], 'stats_time': stats_time}
->>>>>>> a618fa45
+                                f'{k}_rate': traffic_stats,
+                            }
+                            data['interfaces'][iface.name].update(details_dict)
+                        last_interface_stats[iface.name] = {**data['interfaces'][iface.name], 'stats_time': stats_time}
             self.send_event('ADDED', fields=data)
             time.sleep(2)
 
