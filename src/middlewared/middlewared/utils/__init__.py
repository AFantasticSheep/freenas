--- conflicted
+++ resolved
@@ -20,12 +20,8 @@
 VERSION = None
 
 
-<<<<<<< HEAD
 def django_modelobj_serialize(middleware, obj, extend=None, extend_context=None, extend_context_value=None,
-                              field_prefix=None):
-=======
-def django_modelobj_serialize(middleware, obj, extend=None, field_prefix=None, select=None):
->>>>>>> 647809df
+                              field_prefix=None, select=None):
     from django.db.models.fields.related import ForeignKey, ManyToManyField
     from freenasUI.contrib.IPAddressField import (
         IPAddressField, IP4AddressField, IP6AddressField
